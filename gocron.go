// Package gocron : A Golang Job Scheduling Package.
//
// An in-process scheduler for periodic jobs that uses the builder pattern
// for configuration. Schedule lets you run Golang functions periodically
// at pre-determined intervals using a simple, human-friendly syntax.
//
// Inspired by the Ruby module clockwork <https://github.com/tomykaira/clockwork>
// and
// Python package schedule <https://github.com/dbader/schedule>
//
// See also
// http://adam.heroku.com/past/2010/4/13/rethinking_cron/
// http://adam.heroku.com/past/2010/6/30/replace_cron_with_clockwork/
//
// Copyright 2014 Jason Lyu. jasonlvhit@gmail.com .
// All rights reserved.
// Use of this source code is governed by a BSD-style .
// license that can be found in the LICENSE file.
package gocron

import (
	"crypto/sha256"
	"errors"
	"fmt"
	"reflect"
	"runtime"
	"sort"
	"strconv"
	"strings"
	"time"
)

// Time location, default set by the time.Local (*time.Location)
var loc = time.Local

// ChangeLoc change default the time location
func ChangeLoc(newLocation *time.Location) {
	loc = newLocation
}

// MAXJOBNUM max number of jobs, hack it if you need.
const MAXJOBNUM = 10000

// Job struct keeping information about job
type Job struct {
	interval uint64                     // pause interval * unit bettween runs
	jobFunc  string                     // the job jobFunc to run, func[jobFunc]
	unit     string                     // time units, ,e.g. 'minutes', 'hours'...
	atTime   time.Duration              // optional time at which this job runs
	lastRun  time.Time                  // datetime of last run
	nextRun  time.Time                  // datetime of next run
	startDay time.Weekday               // Specific day of the week to start on
	funcs    map[string]interface{}     // Map for the function task store
	fparams  map[string]([]interface{}) // Map for function and  params of function
	lock     bool                       // lock the job from running at same time form multiple instances
}

// Locker provides a method to lock jobs from running
// at the same time on multiple instances of gocron.
// You can provide any locker implementation you wish.
type Locker interface {
	Lock(key string) (bool, error)
	Unlock(key string) error
}

var locker Locker

// SetLocker sets a locker implementation
func SetLocker(l Locker) {
	locker = l
}

// NewJob creates a new job with the time interval.
func NewJob(interval uint64) *Job {
	return &Job{
		interval,
		"", "", 0,
		time.Unix(0, 0),
		time.Unix(0, 0),
		time.Sunday,
		make(map[string]interface{}),
<<<<<<< HEAD
		make(map[string]([]interface{})),
		false,
=======
		make(map[string][]interface{}),
>>>>>>> 3e01b161
	}
}

// True if the job should be run now
func (j *Job) shouldRun() bool {
	return time.Now().Unix() >= j.nextRun.Unix()
}

//Run the job and immediately reschedule it
func (j *Job) run() (result []reflect.Value, err error) {
	if j.lock {
		if locker == nil {
			err = fmt.Errorf("Trying to lock %s with nil locker.", j.jobFunc)
			return
		}
		key := getFunctionKey(j.jobFunc)

		if ok, err := locker.Lock(key); err != nil || !ok {
			return nil, err
		}

		defer func() {
			if e := locker.Unlock(key); e != nil {
				err = e
			}
		}()
	}

	f := reflect.ValueOf(j.funcs[j.jobFunc])
	params := j.fparams[j.jobFunc]
	if len(params) != f.Type().NumIn() {
		err = errors.New("the number of param is not adapted")
		return
	}
	in := make([]reflect.Value, len(params))
	for k, param := range params {
		in[k] = reflect.ValueOf(param)
	}
	result = f.Call(in)
	j.lastRun = time.Now()
	j.scheduleNextRun()
	return
}

// for given function fn, get the name of function.
func getFunctionName(fn interface{}) string {
	return runtime.FuncForPC(reflect.ValueOf(fn).Pointer()).Name()
}

func getFunctionKey(funcName string) string {
	h := sha256.New()
	h.Write([]byte(funcName))
	return fmt.Sprintf("%x", h.Sum(nil))
}

// Do specifies the jobFunc that should be called every time the job runs
func (j *Job) Do(jobFun interface{}, params ...interface{}) {
	typ := reflect.TypeOf(jobFun)
	if typ.Kind() != reflect.Func {
		panic("only function can be schedule into the job queue.")
	}
	fname := getFunctionName(jobFun)
	j.funcs[fname] = jobFun
	j.fparams[fname] = params
	j.jobFunc = fname
	j.scheduleNextRun()
}

func formatTime(t string) (hour, min int, err error) {
	var er = errors.New("time format error")
	ts := strings.Split(t, ":")
	if len(ts) != 2 {
		err = er
		return
	}

	if hour, err = strconv.Atoi(ts[0]); err != nil {
		return
	}
	if min, err = strconv.Atoi(ts[1]); err != nil {
		return
	}

	if hour < 0 || hour > 23 || min < 0 || min > 59 {
		err = er
		return
	}
	return hour, min, nil
}

// At schedules job at specific time of day
//	s.Every(1).Day().At("10:30").Do(task)
//	s.Every(1).Monday().At("10:30").Do(task)
func (j *Job) At(t string) *Job {
	hour, min, err := formatTime(t)
	if err != nil {
		panic(err)
	}
	// save atTime start as duration from midnight
	j.atTime = time.Duration(hour)*time.Hour + time.Duration(min)*time.Minute
	return j
}

func (j *Job) periodDuration() time.Duration {
	interval := time.Duration(j.interval)
	switch j.unit {
	case "seconds":
		return time.Duration(interval * time.Second)
	case "minutes":
		return time.Duration(interval * time.Minute)
	case "hours":
		return time.Duration(interval * time.Hour)
	case "days":
		return time.Duration(interval * time.Hour * 24)
	case "weeks":
		return time.Duration(interval * time.Hour * 24 * 7)
	}
	panic("unspecified job period") // unspecified period
}

// roundToMidnight truncate time to midnight
func (j *Job) roundToMidnight(t time.Time) time.Time {
	return time.Date(t.Year(), t.Month(), t.Day(), 0, 0, 0, 0, loc)
}

// scheduleNextRun Compute the instant when this job should run next
func (j *Job) scheduleNextRun() {
	now := time.Now()
	if j.lastRun == time.Unix(0, 0) {
		j.lastRun = now
	}

	switch j.unit {
	case "days":
		j.nextRun = j.roundToMidnight(j.lastRun)
		j.nextRun = j.nextRun.Add(j.atTime)
	case "weeks":
		j.nextRun = j.roundToMidnight(j.lastRun)
		dayDiff := int(j.startDay)
		dayDiff -= int(j.nextRun.Weekday())
		if dayDiff != 0 {
			j.nextRun = j.nextRun.Add(time.Duration(dayDiff) * 24 * time.Hour)
		}
		j.nextRun = j.nextRun.Add(j.atTime)
	default:
		j.nextRun = j.lastRun
	}

	// advance to next possible schedule
	for j.nextRun.Before(now) || j.nextRun.Before(j.lastRun) {
		j.nextRun = j.nextRun.Add(j.periodDuration())
	}
}

// NextScheduledTime returns the time of when this job is to run next
func (j *Job) NextScheduledTime() time.Time {
	return j.nextRun
}

// the follow functions set the job's unit with seconds,minutes,hours...

func (j *Job) mustInterval(i uint64) {
	if j.interval != i {
		panic(fmt.Sprintf("interval maust be %d", i))
	}
}

// setUnit sets unit type
func (j *Job) setUnit(unit string) *Job {
	j.unit = unit
	return j
}

// Seconds set the unit with seconds
func (j *Job) Seconds() *Job {
	return j.setUnit("seconds")
}

// Minutes set the unit with minute
func (j *Job) Minutes() *Job {
	return j.setUnit("minutes")
}

// Hours set the unit with hours
func (j *Job) Hours() *Job {
	return j.setUnit("hours")
}

// Days set the job's unit with days
func (j *Job) Days() *Job {
	return j.setUnit("days")
}

//Weeks sets the units as weeks
func (j *Job) Weeks() *Job {
	return j.setUnit("weeks")
}

// Second set the unit with second
func (j *Job) Second() *Job {
	j.mustInterval(1)
	return j.Seconds()
}

// Minute set the unit  with minute, which interval is 1
func (j *Job) Minute() *Job {
	j.mustInterval(1)
	return j.Minutes()
}

// Hour set the unit with hour, which interval is 1
func (j *Job) Hour() *Job {
	j.mustInterval(1)
	return j.Hours()
}

// Day set the job's unit with day, which interval is 1
func (j *Job) Day() *Job {
	j.mustInterval(1)
	return j.Days()
}

// Weekday start job on specific Weekday
func (j *Job) Weekday(startDay time.Weekday) *Job {
	j.mustInterval(1)
	j.startDay = startDay
	return j.Weeks()
}

// Monday set the start day with Monday
// - s.Every(1).Monday().Do(task)
func (j *Job) Monday() (job *Job) {
	return j.Weekday(time.Monday)
}

// Tuesday sets the job start day Tuesday
func (j *Job) Tuesday() *Job {
	return j.Weekday(time.Tuesday)
}

// Wednesday sets the job start day Wednesday
func (j *Job) Wednesday() *Job {
	return j.Weekday(time.Wednesday)
}

// Thursday sets the job start day Thursday
func (j *Job) Thursday() *Job {
	return j.Weekday(time.Thursday)
}

// Friday sets the job start day Friday
func (j *Job) Friday() *Job {
	return j.Weekday(time.Friday)
}

// Saturday sets the job start day Saturday
func (j *Job) Saturday() *Job {
	return j.Weekday(time.Saturday)
}

// Sunday sets the job start day Sunday
func (j *Job) Sunday() *Job {
	return j.Weekday(time.Sunday)
}

// Lock prevents job to run from multiple instances of gocron
func (j *Job) Lock() *Job {
	j.lock = true
	return j
}

// Scheduler struct, the only data member is the list of jobs.
// - implements the sort.Interface{} for sorting jobs, by the time nextRun
type Scheduler struct {
	jobs [MAXJOBNUM]*Job // Array store jobs
	size int             // Size of jobs which jobs holding.
}

func (s *Scheduler) Len() int {
	return s.size
}

func (s *Scheduler) Swap(i, j int) {
	s.jobs[i], s.jobs[j] = s.jobs[j], s.jobs[i]
}

func (s *Scheduler) Less(i, j int) bool {
	return s.jobs[j].nextRun.Second() >= s.jobs[i].nextRun.Second()
}

// NewScheduler creates a new scheduler
func NewScheduler() *Scheduler {
	return &Scheduler{[MAXJOBNUM]*Job{}, 0}
}

// Get the current runnable jobs, which shouldRun is True
func (s *Scheduler) getRunnableJobs() (running_jobs [MAXJOBNUM]*Job, n int) {
	runnableJobs := [MAXJOBNUM]*Job{}
	n = 0
	sort.Sort(s)
	for i := 0; i < s.size; i++ {
		if s.jobs[i].shouldRun() {
			runnableJobs[n] = s.jobs[i]
			n++
		} else {
			break
		}
	}
	return runnableJobs, n
}

// NextRun datetime when the next job should run.
func (s *Scheduler) NextRun() (*Job, time.Time) {
	if s.size <= 0 {
		return nil, time.Now()
	}
	sort.Sort(s)
	return s.jobs[0], s.jobs[0].nextRun
}

// Every schedule a new periodic job with interval
func (s *Scheduler) Every(interval uint64) *Job {
	job := NewJob(interval)
	s.jobs[s.size] = job
	s.size++
	return job
}

// RunPending runs all the jobs that are scheduled to run.
func (s *Scheduler) RunPending() {
	runnableJobs, n := s.getRunnableJobs()

	if n != 0 {
		for i := 0; i < n; i++ {
			runnableJobs[i].run()
		}
	}
}

// RunAll run all jobs regardless if they are scheduled to run or not
func (s *Scheduler) RunAll() {
	s.RunAllwithDelay(0)
}

// RunAllwithDelay runs all jobs with delay seconds
func (s *Scheduler) RunAllwithDelay(d int) {
	for i := 0; i < s.size; i++ {
		s.jobs[i].run()
		if 0 != d {
			time.Sleep(time.Duration(d))
		}
	}
}

// Remove specific job j
func (s *Scheduler) Remove(j interface{}) {
	i := 0
	found := false

	for ; i < s.size; i++ {
		if s.jobs[i].jobFunc == getFunctionName(j) {
			found = true
			break
		}
	}

	if !found {
		return
	}

	for j := (i + 1); j < s.size; j++ {
		s.jobs[i] = s.jobs[j]
		i++
	}
	s.size = s.size - 1
}

// Check if specific job j was already added
func (s *Scheduler) Scheduled(j interface{}) bool {
	for _, job := range s.jobs {
		if job.jobFunc == getFunctionName(j) {
			return true
		}
	}
	return false
}

// Clear delete all scheduled jobs
func (s *Scheduler) Clear() {
	for i := 0; i < s.size; i++ {
		s.jobs[i] = nil
	}
	s.size = 0
}

// Start all the pending jobs
// Add seconds ticker
func (s *Scheduler) Start() chan bool {
	stopped := make(chan bool, 1)
	ticker := time.NewTicker(1 * time.Second)

	go func() {
		for {
			select {
			case <-ticker.C:
				s.RunPending()
			case <-stopped:
				ticker.Stop()
				return
			}
		}
	}()

	return stopped
}

// The following methods are shortcuts for not having to
// create a Schduler instance

var defaultScheduler = NewScheduler()

// Every schedules a new periodic job running in specific interval
func Every(interval uint64) *Job {
	return defaultScheduler.Every(interval)
}

// RunPending run all jobs that are scheduled to run
//
// Please note that it is *intended behavior that run_pending()
// does not run missed jobs*. For example, if you've registered a job
// that should run every minute and you only call run_pending()
// in one hour increments then your job won't be run 60 times in
// between but only once.
func RunPending() {
	defaultScheduler.RunPending()
}

// RunAll run all jobs regardless if they are scheduled to run or not.
func RunAll() {
	defaultScheduler.RunAll()
}

// RunAllwithDelay run all the jobs with a delay in seconds
//
// A delay of `delay` seconds is added between each job. This can help
// to distribute the system load generated by the jobs more evenly over
// time.
func RunAllwithDelay(d int) {
	defaultScheduler.RunAllwithDelay(d)
}

// Start run all jobs that are scheduled to run
func Start() chan bool {
	return defaultScheduler.Start()
}

// Clear all scheduled jobs
func Clear() {
	defaultScheduler.Clear()
}

// Remove specific job
func Remove(j interface{}) {
	defaultScheduler.Remove(j)
}

// Check if specific job j was already added
func Scheduled(j interface{}) bool {
	for _, job := range defaultScheduler.jobs {
		if job.jobFunc == getFunctionName(j) {
			return true
		}
	}
	return false
}

// NextRun gets the next running time
func NextRun() (job *Job, time time.Time) {
	return defaultScheduler.NextRun()
}<|MERGE_RESOLUTION|>--- conflicted
+++ resolved
@@ -79,12 +79,8 @@
 		time.Unix(0, 0),
 		time.Sunday,
 		make(map[string]interface{}),
-<<<<<<< HEAD
-		make(map[string]([]interface{})),
+ 		make(map[string][]interface{}),
 		false,
-=======
-		make(map[string][]interface{}),
->>>>>>> 3e01b161
 	}
 }
 
